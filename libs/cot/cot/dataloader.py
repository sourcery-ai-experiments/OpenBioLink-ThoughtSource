import glob
import importlib
import io
import json
import os
import pathlib
import shutil
import time
from collections import defaultdict
from contextlib import contextmanager, redirect_stderr, redirect_stdout
from os import devnull

import datasets as ds
import numpy as np
import pandas as pd

from .evaluate import evaluate
from .generate import (full_text_prompts, generate_and_extract,
                       select_generated_cots, delete_all_generated_cots)
from .merge import merge
from .generate_chain import *


@contextmanager
def suppress_stdout_stderr():
    """A context manager that redirects stdout and stderr to devnull"""
    with open(devnull, "w") as fnull:
        with redirect_stderr(fnull) as err, redirect_stdout(fnull) as out:
            yield (err, out)


# Collection is a class that represents a collection of datasets.
class Collection:
    def __init__(self, names=None, verbose=True, generate_mode=None, source=False, load_pregenerated_cots=False):
        """
        The function takes in a list of names and a boolean value. If the boolean value is true, it will
        print out the progress of the function. If the boolean value is false, it will not print out the
        progress of the function. If the list of names is "all", it will load all the datasets. If the
        list of names is a list, it will load the datasets in the list.

        :param names: List of dataset names to load. (aqua, asdiv, commonsense_qa, entailment_bank, 
        gsm8k, mawps, med_qa, medmc_qa, open_book_qa, pubmed_qa, qed, strategy_qa, svamp, worldtree).
        If None, create empty Collection. If "all", load all datasets.
        If you want to load the collection thoughtsource_100, use the method Collection.load_thoughtsource_100().
        :param verbose: If True, prints out the name of the dataset as it is being loaded, defaults to
        True (optional)
        :param generate_mode:
        - if "redownload": deletes download and dataset caches, redownloads all sources and regenerates all datasets.
        Try this if datasets give unexplainable KeyErrors, ...
        - if "recache": deletes dataset caches and regenerates all datasets
        - if None: reuse cached dataset
        :param source: If true, loads all datasets in source view (their original form)
        :param load_pregenerated_cots: decides if generated CoTs are loaded. If False, load no generated CoTs. 
        If True, load all generated CoTs. Defaults to True. Parameter source must be False.
        Selection of specific generated CoTs can be done after loading by select_generated_cots().
        """
        self.verbose = verbose
        self.download_mode = None
        self.load_source = source

        if load_pregenerated_cots is True and source is True:
            raise ValueError(
                "load_pregenerated_cots only works if datasets are loaded in ThoughSource view. \
                Param source needs to be False for pregenerated CoTs to be loaded."
            )
        
        # if dataset name is a string, convert to list
        if isinstance(names, str) and names != "all":
            names = [names]
        # test if dataset name is valid
        if names is not None and names != "all":
            for name in names:
                available_datasets = Collection._all_available_datasets()
                if name not in available_datasets:
                    raise ValueError(
                        f"""Dataset '{name}' not found. Please check spelling.
                        Available datasets: {available_datasets}"""
                        )

        if generate_mode in ["redownload", "recache"]:
            # see https://huggingface.co/docs/datasets/v2.1.0/en/package_reference/builder_classes#datasets.DownloadMode
            self.download_mode = "reuse_cache_if_exists"
            if names == "all":
                # delete datasets cache
                for dataset_folder in glob.glob(
                    os.path.join(ds.config.HF_DATASETS_CACHE, "*_dataset", "source" if self.load_source else "thoughtsource")
                ):
                    shutil.rmtree(dataset_folder)
            else:
                for name in names:
                    path = os.path.join(ds.config.HF_DATASETS_CACHE, f"{name}_dataset", "source" if self.load_source else "thoughtsource")
                    if os.path.exists(path):
                        shutil.rmtree(path)
            if generate_mode == "redownload":
                shutil.rmtree(os.path.join(ds.config.HF_DATASETS_CACHE, "downloads"))
                self.download_mode = "force_redownload"
        if not verbose:
            ds.disable_progress_bar()
        else:
            ds.enable_progress_bar()
        self._cache = {}
        if names == "all":
            self.load_datasets()
        elif isinstance(names, list):
            self.load_datasets(names)

        # unfortunately all generated cots have to be loaded when loading datasets in ThoughtSource view
        # here: all or None, selection of specific generated cots can be done later with select_generated_cots
        if not load_pregenerated_cots and not source:
            self.delete_all_generated_cots()

    def __getitem__(self, key):
        """
        Returns a dataset. If the key is not in the cache, load the dataset.

        :param key: The name of the dataset to load
        :return: The dataset is being returned.
        """
        if key not in self._cache:
            self.load_datasets(names=[key])
        return self._cache[key]

    def __setitem__(self, key, dataset):
        """
        The function takes in a key and a dataset and sets the key to the dataset.

        :param key: The key to store the dataset under
        :param dataset: The dataset to be stored
        """
        self._cache[key] = dataset

    def __iter__(self):
        """
        The function is a generator that yields the loaded datasets as tuples (name, data).
        """
        yield from self._cache.items()

    def __len__(self):
        """
        The function returns the number of loaded datasets.
        :return: The number of loaded datasets.
        """
        return len(self._cache)

    def __repr__(self):
        data = [
            (
                name,
                self._cache[name]["train"].num_rows if "train" in self._cache[name] else "-",
                self._cache[name]["validation"].num_rows if "validation" in self._cache[name] else "-".
                self._cache[name]["test"].num_rows if "test" in self._cache[name] else "-",
            )
            for name in self._cache.keys()
        ]
        table = pd.DataFrame.from_records(data, columns=["Name", "Train", "Valid", "Test"])
        table = table.to_markdown(index=False, tablefmt="github")
        not_loaded = [name for name, _ in Collection._find_datasets() if name not in self._cache]
        return table + "\n\nNot loaded: " + str(not_loaded)

    @staticmethod
    def _find_datasets(names=None):
        path_to_biodatasets = (pathlib.Path(__file__).parent.absolute() / "datasets").resolve()
        if names is None:
            dataloader_scripts = sorted(path_to_biodatasets.glob(os.path.join("*", "*.py")))
            dataloader_scripts = [(el.name.replace(".py", ""), el) for el in dataloader_scripts if el.name != "__init__.py"]
        else:
            dataloader_scripts = [(name, path_to_biodatasets / name / (name + ".py")) for name in names]
        return dataloader_scripts
    
    @staticmethod
    def _all_available_datasets():
        return [name for name, _ in Collection._find_datasets()]

    def _get_metadata(self):
        for name, script_path in Collection._find_datasets():
            spec = importlib.util.spec_from_file_location("foo", script_path)
            module = importlib.util.module_from_spec(spec)
            spec.loader.exec_module(module)
            break

    def load_datasets(self, names=None):
        """
        It takes a list of names, finds the corresponding scripts, and loads the datasets

        :param names: A list of dataset names to load. If None, all datasets are loaded
        """
        datasets = Collection._find_datasets(names)
        for name, script in datasets:
            print(f"Loading {name}...")
            if self.verbose:
                self._cache[name] = ds.load_dataset(
                    str(script), name="source" if self.load_source else "thoughtsource", download_mode=self.download_mode
                )
            else:
                with suppress_stdout_stderr():
                    self._cache[name] = ds.load_dataset(
                        str(script), name="source" if self.load_source else "thoughtsource", download_mode=self.download_mode
                    )

    def dump_ids(self, file_name=None):
        """Get the ids of the items of all collections
        returns a list of ids if file_name is None, otherwise writes the ids to a file"""
        id_list = []
        # just apply it to all of the datasets and splits, no specific name or split
        for name in self._cache:
            for split in self._cache[name]:
                id_list.extend(self[name][split]["id"])
        if file_name:
            from numpy import savetxt
            # if file name does not end with txt, add it
            if not file_name.endswith(".txt"):
                file_name += ".txt"
            savetxt(file_name, id_list, fmt="%s")
        else:
            return id_list

    def select_generated_cots(self, *args, **kwargs):
        """Decides which generated cots to keep after loading the datasets"""
        # just apply it to all of the datasets and splits, no specific name or split
        for name in self._cache:
            for split in self._cache[name]:
                self[name][split] = select_generated_cots(self[name][split],*args, **kwargs)

        # specific name or split could maybe solved by setting: if "name" and "split" in kwargs...
        # for now it is good enough, no need to specify the name and split

    def delete_all_generated_cots(self):
        """Deletes all generated cots from the datasets"""
        for name in self._cache:
            for split in self._cache[name]:
                self[name][split] = delete_all_generated_cots(self[name][split])

    def number_generated_cots(self):
        """Prints the number of generated cots for each dataset. If items in a dataset have different numbers 
        of generated cots, it prints multiple numbers."""
        for name in self._cache:
            number_generated_cots = []
            for split in self._cache[name]:
                for item in self._cache[name][split]:
                    number_generated_cots.append(len(item["generated_cot"]))
            print(name, set(number_generated_cots))

    def unload_datasets(self, names=None, reverse=False):
        """
        It takes a list of names and unloads the datasets.

        :param names: A list of dataset names to unload. If None, all datasets are unloaded.
        :param reverse: If False (default), unloads the datasets specified in 'names'. 
        If True, unloads all datasets except the ones specified in 'names'.
        """
        if names is None:
            self._cache.clear()
        elif not reverse:
            for name in names:
                if name in self._cache:
                    del self._cache[name]
        else:
            datasets_to_unload = [name for name in self._cache if name not in names]
            for name in datasets_to_unload:
                del self._cache[name]

    def clear(self):
        self.unload_datasets()    

    def clear_empty_datasets(self):
        names_to_delete = []
        for name in self._cache:
            empty_splits = []
            for split in self._cache[name]:
                if len(self._cache[name][split]) == 0:
                    empty_splits.append(split)
                else:
                    continue
            if len(empty_splits) == len(self._cache[name]):
                names_to_delete.append(name)
            else:
                for split in empty_splits:
                    del self._cache[name][split]

        for name in names_to_delete:
            del self._cache[name]

    def collection_to_dataframe(self):
        df_list = []
        """Converts a collection into a dataframe"""

        def extract_keys(row):
            # Extract the desired keys from the row
            instruction = row['instruction']
            cot_trigger = row['cot_trigger']
            # answer_pred = row['answers'][0]['answer']
            answer_from_choices = row['answers'][0]['answer_from_choices']
            correct_answer = row['answers'][0]['correct_answer']
            model_name = eval(row['model'])['name']
            answer_id = row['answers'][0]['id']

            # Return a Series with the extracted data
            return pd.Series({
                'instruction': instruction,
                'cot_trigger': cot_trigger,
                # 'answer_pred': answer_pred,
                'answer_from_choices': answer_from_choices,
                'correct_answer': correct_answer,
                'model': model_name,
                'answer_id': answer_id
            })
        def find_correct_choice(row):
            choices = row['choices']
            answer = row['answer'][0]

            if answer in choices:
                position = choices.index(answer) + 1
                return chr(ord('A') + position - 1)
            else:
                return None
        
        for name in self._cache:
            for split in self._cache[name]:
                df = pd.DataFrame(self[name][split])
                df.insert(0, 'dataset', name)
                df.insert(1, 'split', split)
                df = df.explode('generated_cot')
                df.reset_index(inplace=True, drop=True)

                df = df.join(df['generated_cot'].apply(extract_keys))
                df.drop(columns=['generated_cot'], inplace=True)

                df['answer_label'] = df.apply(find_correct_choice, axis=1)
                df['number_choices'] = df['choices'].apply(len)
                df['instruction'] = df['instruction'].fillna('None')
                df['cot_trigger'] = df['cot_trigger'].fillna('None')
                df['prompt'] = df['instruction'] + '_' + df['cot_trigger']
                
                # df.drop(columns=['question', 'context', 'ref_id', 'cot', 'choices', 'answer', 'feedback'], inplace=True)

                df = df[['dataset', 
                         'split', 
                         'id', 
                         'type',
                        #  'choices', #
                        #  'answer', #
                        #  'number_choices',
                         'answer_label',
                         'prompt',
                         'instruction', 
                         'cot_trigger',
                         'answer_id',
                        #  'answer_pred',
                         'answer_from_choices', 
                         'correct_answer',
                         'model']]

                df_list.append(df)
        df = pd.concat(df_list)
        df.reset_index(inplace=True, drop=True)

        # correct None to np.nan in answer_from_choices for krippendorff metric
        df['answer_from_choices'] = df['answer_from_choices'].replace({None: np.nan})
        return df


    def dump(self, path_to_file_or_directory="./dump.json"):
        self.clear_empty_datasets()
        if not path_to_file_or_directory.endswith(".json"):
            path_to_file_or_directory = path_to_file_or_directory + ".json"
        with open(path_to_file_or_directory, "w") as outfile:
            # use json library to prettify output
            json.dump(self.to_json(), outfile, indent=4)

    def to_json(self):
        d_dict = defaultdict(dict)
        for name in self._cache:
            for split in self._cache[name]:
                d_dict[name][split] = self._dataset_to_json(self._cache[name][split])
        return d_dict

    def _dataset_to_json(self, data):
        data_stream = io.BytesIO()
        data.to_json(data_stream)
        data_stream.seek(0)
        return [json.loads(x.decode()) for x in data_stream.readlines()]

    def copy(self):
        import copy
        return copy.deepcopy(self)

    # should raise an error if it is called on an instance
    # make this a classmethod? (same for load_thoughtsource_100)
    @staticmethod
    def from_json(path_or_json, download_mode="reuse_dataset_if_exists", source=False):
        # try to load it, but if FileNotFoundError, append .json
        if isinstance(path_or_json, str):
            try:
                with open(path_or_json, "r") as infile:
                    content = json.load(infile)
            # if file is not found and path does not end with .json, try to load it with .json
            except FileNotFoundError as e:
                if not path_or_json.endswith(".json"):
                    path_or_json = path_or_json + ".json"
                    with open(path_or_json, "r") as infile:
                        content = json.load(infile)
                else:
                    raise e
        elif isinstance(path_or_json, dict):
            content = path_or_json

        scripts = {x[0]: x[1] for x in Collection._find_datasets(names=list(content.keys()))}

        collection = Collection()
        for dataset_name in content.keys():
            info = ds.load_dataset_builder(
                str(scripts[dataset_name]), name="source" if source else "thoughtsource", download_mode=download_mode
            ).info
            dataset_dict = dict()
            for split_name in content[dataset_name].keys():
                split = None
                if split_name == "train":
                    split = ds.Split.TRAIN
                elif split_name == "validation":
                    split = ds.Split.VALIDATION
                elif split_name == "test":
                    split = ds.Split.TEST

                for item in content[dataset_name][split]:
                    for generated_cot in item["generated_cot"]:
                        for answer in generated_cot["answers"]:
                            if "answer_from_choices" not in answer:
                                answer["answer_from_choices"] = ""

                dic = pd.DataFrame.from_records(content[dataset_name][split]).to_dict("series")
                dic = {k: list(v) for (k, v) in dic.items()}
                # important: after annotation on the annotator website, the dataset is saved with the following keys:
                # 'lengths', 'sentences', 'subsetType', which have to be deleted before loading the dataset
                for key in ['lengths', 'sentences', 'subsetType']:
                    if key in dic:
                        del dic[key]

                dataset_dict[split_name] = ds.Dataset.from_dict(dic, info.features, info, split)
            collection[dataset_name] = ds.DatasetDict(dataset_dict)
        return collection

    @staticmethod
    def load_thoughtsource_100(names="all", load_pregenerated_cots=True) -> "Collection":
        """load the thoughtsource_100 dataset"""
        path_to_biodatasets = (pathlib.Path(__file__).parent.absolute() / "datasets").resolve()
        path_to_thoughtsource_100 = path_to_biodatasets / "thoughtsource" / "thoughtsource_100.json"
        collection = Collection.from_json(str(path_to_thoughtsource_100))
        # drop all names that are not in the list
        if names != "all":
            all_names = list(collection._cache.keys())
            names_to_remove = [name for name in all_names if name not in names]
            collection.unload_datasets(names_to_remove)
        # drop all generated cots if load_pregenerated_cots is False
        if not load_pregenerated_cots:
            collection.delete_all_generated_cots()
        return collection
    
    @staticmethod
    def load_thoughtsource_33(names="all", load_pregenerated_cots=True) -> "Collection":
        """load the thoughtsource_33 dataset"""
        path_to_biodatasets = (pathlib.Path(__file__).parent.absolute() / "datasets").resolve()
        path_to_thoughtsource_33 = path_to_biodatasets / "thoughtsource" / "thoughtsource_33.json"
        collection = Collection.from_json(str(path_to_thoughtsource_33))
        # drop all names that are not in the list
        if names != "all":
            all_names = list(collection._cache.keys())
            names_to_remove = [name for name in all_names if name not in names]
            collection.unload_datasets(names_to_remove)
        # drop all generated cots if load_pregenerated_cots is False
        if not load_pregenerated_cots:
            collection.delete_all_generated_cots()
        return collection


    def number_examples(self, name=None, split=None):
        """
        The function returns the number of examples in the loaded datasets.
        :return: The number of examples in the loaded datasets.
        """
        # We moved the computing of the number of samples from the generate function, because we need it here
        # But did not consider the idx_range option there
        # this does not yet include if specific indices are selected, not sure if that is still needed
        # here is an example of how it could be done:
        
        # if "idx_range" in config and config["idx_range"] != "all":
        #     n_samples = config["idx_range"][1] - config["idx_range"][0]
        # else:
        #     n_samples = len(data)

        count = 0
        if name is None:
            for name in self._cache.keys():
                if split is None:
                    # need to use current_split because split is a reserved word
                    for current_split in self._cache[name].keys():
                        count += self._cache[name][current_split].num_rows
                else:
                    count += self._cache[name][split].num_rows
        else:
            if split is None:
                for current_split in self._cache[name].keys():
                    count += self._cache[name][current_split].num_rows
            else:
                count += self._cache[name][split].num_rows
        return count

    def generate(self, name=None, split=None, config={}):
        
        # always do it per split, so less data is lost in case of an API error causing a crash
        if name is None:
            for name in self._cache:
                print(f"Generating {name}...")
                for split in self._cache[name]:
                    self[name][split] = generate_and_extract(self[name][split], config=config)
        else:
            if split is None:
                print(f"Generating {name}...")
                for split in self._cache[name]:
                    self[name][split] = generate_and_extract(self[name][split], config=config)
            else:
                print(f"Generating {name}...")
                self[name][split] = generate_and_extract(self[name][split], config=config)
    
    def generate_extract_flexible(self,input_dict,name=None, split=None):
        
        if name is None:
            for name in self._cache:
                for split in self._cache[name]:
                    print(f"Generating {name}...")
                    self[name][split] = self_generate_extract(self[name][split], input_dict)
        else:
            if split is None:
                print(f"Generating {name}...")
                for split in self._cache[name]:
                    self[name][split] = self_generate_extract(self[name][split], input_dict)
            else:
                print(f"Generating {name}...")
<<<<<<< HEAD
                self[name][split] = self_generate_extract(self[name][split], input_dict)
=======
                return self_generate_extract(self[name][split], chain, input_dict)
>>>>>>> 8b4fcc68

    #for split in name:
    #loop through datasets
    def generate_flexible(self,chain, input_dict,name=None, split=None):
        if name is None:
            for name in self._cache:
                for split in self._cache[name]:
                    print(f"Generating {name}...")
                    self[name][split] = self_generate(self[name][split], chain, input_dict)    
        else:
            if split is None:
                print(f"Generating {name}...")
                self[name][split] = self_generate(self[name][split], chain, input_dict)
            else:
                print(f"Generating {name}...")
                self[name][split] = self_generate(self[name][split], chain, input_dict)
    
    def extract_flexible(self,chain, input_dict,name=None, split=None):
        if name is None:
            for name in self._cache:
                for split in self._cache[name]:
                    print(f"Generating {name}...")
                    self[name][split] = self_extract(self[name][split], chain, input_dict)  
        else:
            if split is None:
                for split in self._cache[name]:
                    self[name][split] = self_extract(self[name][split], chain, input_dict)  
            else:
                print(f"Generating {name}...")
                self[name][split] = self_extract(self[name][split], chain, input_dict)  
    
    def metareason_flexible(self,chain, input_dict,name=None, split=None):
        # extraction = input_dict['reflect_answer_extraction']
        if name is None:
            for name in self._cache:
                for split in self._cache[name]:
                    print(f"Generating {name}...")
                    self[name][split] = self_reflect(self[name][split], chain, input_dict)   
        else:
            if split is None:
                for split in self._cache[name]:
                    self[name][split] = self_reflect(self[name][split], chain, input_dict)   
            else:
                print(f"Generating {name}...")
                self[name][split] = self_reflect(self[name][split], chain, input_dict)   
            
    """Creates json and collection from Thoughtsource ouptut; chain_output from chain_generation"""
    def to_Collection(chain_output,dataset_name,split,file_name):

        #Force langchain into TS structure 
        ts_set = {dataset_name:{split:chain_output}}

        #create and collect a json to make collection
        with open(f"{file_name}.json", "w") as outfile:
            json.dump(ts_set, outfile) 
            #ts_set.dump(outfile) #dump dict not possible
        collect = Collection.from_json(f'{file_name}.json')

        return collect
            
    
    def evaluate(self, name=None, split=None, overwrite=False, warn=False):
        evaluations_dict = defaultdict(dict)
        if name is None:
            for name in self._cache:
                for split in self._cache[name]:
                    # print(f"Evaluating {name}...")
                    self[name][split], evaluation = evaluate(self[name][split], overwrite=overwrite, warn=warn)
                    evaluations_dict[name][split] = evaluation
        else:
            if split is None:
                for split in self._cache[name]:
                    # print(f"Evaluating {name}...")
                    self[name][split], evaluations = evaluate(self[name][split], overwrite=overwrite, warn=warn)
                    evaluations_dict[name][split] = evaluations

            else:
                # print(f"Evaluating {name}...")
                self[name][split], evaluations = evaluate(self[name][split], overwrite=overwrite, warn=warn)
                evaluations_dict[name][split] = evaluations

        # return evaluation outcome
        return dict(evaluations_dict)

    def full_text_prompts(self, name=None, split=None, prompt_text=True, answer_extraction_text=True):
        if name is None:
            for name in self._cache:
                for split in self._cache[name]:
                    self[name][split] = full_text_prompts(
                        self[name][split], prompt_text=prompt_text, answer_extraction_text=answer_extraction_text
                    )
        else:
            if split is None:
                for split in self._cache[name]:
                    self[name][split] = full_text_prompts(
                        self[name][split], prompt_text=prompt_text, answer_extraction_text=answer_extraction_text
                    )
            else:
                self[name][split] = full_text_prompts(
                    self[name][split], prompt_text=prompt_text, answer_extraction_text=answer_extraction_text
                )

    def merge(self, collection_other):
        return merge(self, collection_other)

    def select(self, split="train", number_samples=None, random_samples=True, seed=0):
        """
        The function takes in a collection and returns a split (train,test,validation) of the collection.
        It can also give back a part of the split, random or first number of entries.
        :param collection: the collection (of datasets) to be processed
        :param split: the split (train,test,validation) to be selected. Defaults: "train".
        :param number_samples: how many samples to select from the split. Default: "None" (all samples of the split)
        :param random: if the number_samples are selected randomly or as the first entries of the dataset.
            Default: "True" (random selection)
        :param seed: when random selection is used, whether to use it with seed to make it reproducible.
            If None no seed. If integer: seed. Default: "0" (same random collection over multiple runs)
        """
        import copy
        import random

        # if split is a string, convert to list
        if type(split) is str:
            split = [split]

        sampled_collection = copy.deepcopy(self)
        for dataset in sampled_collection:
            _, dataset_dict = dataset
            # if "all", select all available splits
            if split == ["all"]:
                split_list = list(dataset_dict.keys())
            else:
            # else, just select the stated ones
                split_list = split
            for current_split in list(dataset_dict.keys()):
                # if the dataset does not include the current_split, no selection needed
                if current_split not in split_list:
                    dataset_dict.pop(current_split)
                    continue
                subset = copy.deepcopy(dataset_dict[current_split])
                # # select the whole split, without specified number of samples
                # if not number_samples:
                #     pass
                # select a certain number of samples
                if number_samples:
                    # get number of samples in subset
                    samples_count = subset.num_rows
                    # random sample
                    if random_samples:
                        # set seed for reproducibility
                        if type(seed) is int:
                            random.seed(seed)
                        elif seed is True:
                            # setting the same seed as the default
                            random.seed(0)
                        random_ids = random.sample(range(samples_count), number_samples)
                        # sort ids
                        random_ids = sorted(random_ids)
                        # random sample from subset
                        subset = subset.select(random_ids)
                    # first rows of dataset, not random
                    else:
                        subset = subset.select(range(0, number_samples))
                # reinsert selected samples
                dataset_dict[current_split] = subset

        return sampled_collection
    
    def filter(self, filter_func=None, **kwargs):
        """
        The function takes in a collection and returns a filtered collection.
        :param collection: the collection (of datasets) to be processed
        :param filter_func: a lambda function to filter the collection
        :param kwargs: the arguments to be passed to the filter function of the dataset
        e.g. collection.filter(lambda x: len(x["generated_cot"]) == 1)
        """
        filtered_collection = self.copy()
        if filter_func is not None:
            for name in filtered_collection._cache:
                for split in filtered_collection._cache[name]:
                    filtered_collection[name][split] = filtered_collection[name][split].filter(filter_func, **kwargs)
        else:
            for name in filtered_collection._cache:
                for split in filtered_collection._cache[name]:
                    filtered_collection[name][split] = filtered_collection[name][split].filter(**kwargs)
        # drop empty datasets and splits
        filtered_collection.clear_empty_datasets()
        return filtered_collection

    @property
    def loaded(self):
        return list(self._cache.keys())

    @property
    def all_train(self):
        """
        It takes the training sets all the datasets in the cache and concatenates them into one big dataset
        :return: A concatenated dataset of all the training data.
        """
        return ds.concatenate_datasets([self._cache[name]["train"] for name in self._cache])

    @property
    def all_validation(self):
        """
        It takes the validation sets all the datasets in the cache and concatenates them into one big dataset
        :return: A concatenated dataset of all the validation data.
        """
        return ds.concatenate_datasets([self._cache[name]["validation"] for name in self._cache if "validation" in self._cache[name]])

    @property
    def all_test(self):
        """
        It takes the testing sets all the datasets in the cache and concatenates them into one big dataset
        :return: A concatenated dataset of all the testing data.
        """
        return ds.concatenate_datasets([self._cache[name]["test"] for name in self._cache if "test" in self._cache[name]])

def print_warning(config, n_samples):
    n_instruction_keys = len(config["instruction_keys"]) if "instruction_keys" in config else 1
    n_cot_trigger_keys = len(config["cot_trigger_keys"]) if "cot_trigger_keys" in config else 1
    n_answer_extraction_keys = len(config["answer_extraction_keys"]) if "answer_extraction_keys" in config else 1

    n_total = (
        n_samples * n_instruction_keys * n_cot_trigger_keys + n_samples * n_instruction_keys * n_cot_trigger_keys * n_answer_extraction_keys
    )
    warning = f"""
        You are about to \033[1m call an external API \033[0m in total {n_total} times, which \033[1m may produce costs \033[0m.
        API calls for reasoning chain generation: {n_samples} samples  * {n_instruction_keys} instructions  * {n_cot_trigger_keys} reasoning chain triggers
        API calls for answer extraction: n_samples  {n_samples} samples  * {n_instruction_keys} instructions  * {n_cot_trigger_keys} reasoning chain triggers * {n_answer_extraction_keys} answer extraction triggers
        Do you want to continue? y/n
        """
    if config["api_service"] == "mock_api":
        warning += "\033[1m Note: You are using a mock api. When entering 'y', a test run without API calls is made. \033[0m"
    print(warning)
    time.sleep(1)
    ans = input()
    if ans.lower() == "y":
        pass
    else:
        # break the execution of the code if the user does not want to continue
        raise ValueError("Generation aborted by user.")
    

# ideas for additional functions

# def list_datasets_and_splits(coll):
#     datasets_and_splits = []
#     for name in coll._cache:
#         for split in coll._cache[name]:
#             datasets_and_splits.append((name, split))
#     return datasets_and_splits

# def keep_only_datasets_and_splits(coll, datasets_and_splits):
#     to_delete = []

#     for name in coll._cache:
#         for split in coll._cache[name]:
#             if (name, split) not in datasets_and_splits:
#                 to_delete.append((name, split))

#     for name, split in to_delete:
#         del coll._cache[name][split]

#     return coll<|MERGE_RESOLUTION|>--- conflicted
+++ resolved
@@ -535,11 +535,7 @@
                     self[name][split] = self_generate_extract(self[name][split], input_dict)
             else:
                 print(f"Generating {name}...")
-<<<<<<< HEAD
                 self[name][split] = self_generate_extract(self[name][split], input_dict)
-=======
-                return self_generate_extract(self[name][split], chain, input_dict)
->>>>>>> 8b4fcc68
 
     #for split in name:
     #loop through datasets
@@ -779,7 +775,6 @@
         pass
     else:
         # break the execution of the code if the user does not want to continue
-        raise ValueError("Generation aborted by user.")
     
 
 # ideas for additional functions
