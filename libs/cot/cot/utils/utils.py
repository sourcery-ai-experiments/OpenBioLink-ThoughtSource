--- conflicted
+++ resolved
@@ -154,9 +154,6 @@
 
 
 def map_example_to_kojima_cot(question, cots):
-<<<<<<< HEAD
-    for id, cot in enumerate(cots):
-=======
     """
     Given a question from a dataset and list of Cots from the collection of Kojima (see function parse_kojima_log)
     it returns a populated CoT item for the given question if found in the list of Cots.
@@ -166,8 +163,7 @@
     :param cots: the question
     :return: The populated ThoughtSource CoT item
     """
-    for cot in cots:
->>>>>>> 1436f53d
+    for id, cot in enumerate(cots):
         if question in cot["question"]:
             generated_cot = {
                 "id": id,
@@ -195,9 +191,6 @@
 
 
 def map_example_to_wei_cot(question, cots):
-<<<<<<< HEAD
-    for id, cot in enumerate(cots):
-=======
     """
     Given a question from a dataset and list of Cots from the collection of Wei (see function parse_wei_log)
     it returns a populated CoT item for the given question if found in the list of Cots.
@@ -207,8 +200,7 @@
     :param cots: the question
     :return: The populated ThoughtSource CoT item
     """
-    for cot in cots:
->>>>>>> 1436f53d
+    for id, cot in enumerate(cots):
         if question in cot["question"]:
             generated_cot = {
                 "id": id,
