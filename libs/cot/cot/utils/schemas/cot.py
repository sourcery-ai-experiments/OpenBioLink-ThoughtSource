--- conflicted
+++ resolved
@@ -24,12 +24,8 @@
                 "prompt_text": datasets.Value("string"),
                 "answers": [
                     {
-<<<<<<< HEAD
+                        "id": datasets.Value("string"),
                         "answer_extraction": datasets.Value("string"),
-=======
-                        "id": datasets.Value("string"),
-                        "answer-extraction": datasets.Value("string"),
->>>>>>> 424e082b
                         "answer_extraction_text": datasets.Value("string"),
                         "answer": datasets.Value("string"),
                         "correct_answer": datasets.Value("bool"),
